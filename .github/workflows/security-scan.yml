--- conflicted
+++ resolved
@@ -4,10 +4,6 @@
   #push:
   #  branches:
   #    - development
-<<<<<<< HEAD
-  #    - optl_development
-=======
->>>>>>> 9f0ff8d3
   #  paths-ignore:
   #    - "**/*.md"
 
