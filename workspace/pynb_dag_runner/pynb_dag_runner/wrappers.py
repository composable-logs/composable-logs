--- conflicted
+++ resolved
@@ -1,8 +1,4 @@
-<<<<<<< HEAD
-from typing import Any, Dict, TypeVar, List, Mapping, Union, Sequence
-=======
 from typing import Any, Dict, TypeVar, List, Mapping, Union, Sequence, Optional
->>>>>>> e4666a8c
 import inspect
 import collections
 
@@ -147,9 +143,6 @@
         self.logger.log_float(name, value)
 
 
-<<<<<<< HEAD
-def task(task_id: str, task_parameters: Mapping[str, Any] = {}, num_cpus: int = 1):
-=======
 def inject_task_context_argument_wrapper(f, parameters: Mapping[str, Any]):
     """
     TODO Revise logic.
@@ -246,7 +239,6 @@
     num_cpus: int = 1,
     timeout_s: Optional[float] = None,
 ):
->>>>>>> e4666a8c
     """
     Wrapper to convert Python function into Ray remote function that can be included
     in pynb-dag-runner Ray based DAG workflows.
@@ -366,7 +358,7 @@
 
 def run_dag(
     dag: Union[FunctionNode, Sequence[FunctionNode]],
-    workflow_parameters: Dict[str, Any] = {},
+    workflow_parameters: Mapping[str, Any] = {},
 ) -> Try:
     """
     Run a Ray DAG with OpenTelemetry logging
